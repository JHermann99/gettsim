alpha:
  name:
    de: alpha
    en: alpha
  description:
    de: Teil des Nachhaltigkeitsfaktors in der Rentenanpassungsformel,
        welche das Verhältnis von Rentnern zu Beitragszahlern modifiziert
    en: Part of the sustainability factor in the pension adjustment formula which modifies
        the ratio of pentioners to contributors
  unit: Factor
  reference: §68 Abs. 4 S. 6 SGB VI
  1984-01-01:
    scalar: 0.0
  2002-01-01:
    scalar: 0.25

altersvorsogeanteil:
  name:
    de: Altersvorsorgeanteil (AVA)
    en: Personal pension share
  description:
    de: Teil des Riesterfaktors in der Rentenanpassungsformel
    en: Part of the Riesterfaktor in the pension adjustment formular
  unit: Factor
  reference: §68 Abs. 5 SGB VI
  1993-01-01:
    scalar: 0.0
  2002-01-01:
    scalar: 0.5
  2003-01-01:
    scalar: 1.0
  2004-01-01:
    scalar: 1.5
  2005-01-01:
    scalar: 2.0
  2009-01-01:
    scalar: 2.5
  2010-01-01:
    scalar: 3.0
  2011-01-01:
    scalar: 3.5
  2012-01-01:
    scalar: 4.0

beitragsvolumen:
  name:
    de: Beitragsvolumen der gesetzlichen Rentenversicherung
    en: Contribution volume of the statutory pension insurance
  description:
    de: Summe der Beiträge zur Rentenversicherung aller rentenversicherungspflichtig Beschäftigten,
        der geringfügig Beschäftigten und der Bezieher von ALG. statistik-rente.de/drv
    en: Sum of contributions to the pension insurance of all employees subject to pension insurance,
        marginally employed and recipients of ALG.
  unit: Euro
  1991-01-01:
    scalar: 108688000
  1992-01-01:
    scalar: 117359000
  1993-01-01:
    scalar: 120559000
  1994-01-01:
    scalar: 132938000
  1995-01-01:
    scalar: 139921000
  1996-01-01:
    scalar: 146160000
  1997-01-01:
    scalar: 153658000
  1998-01-01:
    scalar: 153763000
  1999-01-01:
    scalar: 160506000
  2000-01-01:
    scalar: 163367000
  2001-01-01:
    scalar: 164694000
  2002-01-01:
    scalar: 165481000
  2003-01-01:
    scalar: 169425000
  2004-01-01:
    scalar: 169399000
  2005-01-01:
    scalar: 168954000
  2006-01-01:
    scalar: 180545000
  2007-01-01:
    scalar: 174726000
  2008-01-01:
    scalar: 180028000
  2009-01-01:
    scalar: 181572000
  2010-01-01:
    scalar: 185288000
  2011-01-01:
    scalar: 189850000
  2012-01-01:
    scalar: 193687000
  2013-01-01:
    scalar: 194334000
  2014-01-01:
    scalar: 201647000
  2015-01-01:
    scalar: 207317000
  2016-01-01:
    scalar: 215422000
  2017-01-01:
    scalar: 225244000
  2018-01-01:
    scalar: 236404000
  2019-01-01:
    scalar: 247949000

eckrente:
  name:
    de: Regelaltersrente/ Standardrente
    en: Standard pension
  description:
    de: Höhe einer abschlagsfreien Rente bei 45 Entgeltpunkten.
        Ergibt sich aus Multiplikation des Rentenwerts mit 45. statistik-rente.de/drv
    en: Amount of a pension without discounts when reaching 45 Entgeltpunkte, which is
        calculated by multiplying 45 with the Rentenwert.
  unit: Euro
  reference: § 154 Abs. 3 Satz 1 Nr. 2 SGB VI
  1995-01-01:
    scalar: 988.15
  1996-01-01:
    scalar: 992.72
  1997-01-01:
    scalar: 1009.1
  1998-01-01:
    scalar: 1012.47
  1999-01-01:
    scalar: 1026.62
  2000-01-01:
    scalar: 1032.79
  2001-01-01:
    scalar: 1051.99
  2002-01-01:
    scalar: 1072.35
  2003-01-01:
    scalar: 1081.79
  2004-01-01:
    scalar: 1071.79
  2005-01-01:
    scalar: 1063.41
  2006-01-01:
    scalar: 1066.35
  2007-01-01:
    scalar: 1067.8
  2008-01-01:
    scalar: 1077.02
  2009-01-01:
    scalar: 1100.84
  2010-01-01:
    scalar: 1102.67
  2011-01-01:
    scalar: 1109.91
  2012-01-01:
    scalar: 1134.15
  2013-01-01:
    scalar: 1135.71
  2014-01-01:
    scalar: 1154.68
  2015-01-01:
    scalar: 1174.96
  2016-01-01:
    scalar: 1222.09
  2017-01-01:
    scalar: 1242.58
  2018-01-01:
    scalar: 1284.06

durchschnittslohn:
  name:
    de: Durchschnittslohn
    en: Mean Wage
  description:
    de: Durchschnittsbruttolohn aller Arbeitnehmer:innen in einem Jahr
    en: Mean gross wage of all employees per year
  unit: Euro
  reference_period: Year
  2005-01-01:
    scalar: 28468.23
  2006-01-01:
    scalar: 28673.22
  2007-01-01:
    scalar: 28978.19
  2008-01-01:
    scalar: 29262.71
  2009-01-01:
    scalar: 29774.24
  2010-01-01:
    scalar: 30086.57
  2011-01-01:
    scalar: 30770.62
  2012-01-01:
    scalar: 31452.49
  2013-01-01:
    scalar: 31583.35
  2014-01-01:
    scalar: 32313.66
  2015-01-01:
    scalar: 33047.02
  2016-01-01:
    scalar: 33608.42

beitragspflichtiges_durchschnittsentgelt:
  name:
    de: Beitragspflichtiges Durchschnittsentgelt aller Versicherten
    en: Mean relevant wage of all insured individuals
  description:
    de: Durchschnittsentgelt aller Versicherten im Sinne der deutschen Sozialversicherung.
        Dieses wird benötigt zur Berechnung der Entgeltpunkte.
    en: Mean wage of all insured people in the sense of the German social insurance, which is needed
        to calculate the Entgeltpunkte.
  unit: Euro
  reference period: year
  reference: Anlage 1 SGB VI
  2005-01-01:
    scalar: 29202
  2006-01-01:
    scalar: 29494
  2007-01-01:
    scalar: 29951
  2008-01-01:
    scalar: 30625
  2009-01-01:
    scalar: 30506
  2010-01-01:
    scalar: 31144
  2011-01-01:
    scalar: 32100
  2012-01-01:
    scalar: 33002
  2013-01-01:
    scalar: 33659
  2014-01-01:
    scalar: 34514
  2015-01-01:
    scalar: 35363
  2016-01-01:
    scalar: 36187
  2017-01-01:
    scalar: 37077
  2018-01-01:
    scalar: 38212
    reference: V. v. 17.12.2019 BGBl. I S. 2848.
  2019-01-01:
    scalar: 39301
    reference: V. v. 30.11.2020 BGBl. I S. 2612.
  2020-01-01:
    scalar: 39167
    reference: §1 V. v. 30.11.2021, BGBl. I S. 5044.
  2021-01-01:
    scalar: 41541
    reference: V. v. 30.11.2020 BGBl. I S. 2612.
    note: Das vorläufige Durchschnittsentgelt.
  2022-01-01:
    scalar: 38901
    reference: §1 V. v. 30.11.2021, BGBl. I S. 5044.
    note: Das vorläufige Durchschnittsentgelt.

umrechnung_entgeltp_beitrittsgebiet:
  name:
    de: Umrechnung der Beitragsbemessungsgrundlagen des Beitrittgebietes
    en: Conversion of the Beitragsbemessungsgrundlage in former GDR
  description:
    de: Für die Berechnung der Entgeltpunkte wird das Einkommen im "Beitrittsgebiet" um diesen Faktor erhöht.
    en: To calculate the Entgeltpunkte, income in the former GDR is increased by this factor.
  unit: Factor
  reference: §256a SGB VI and Anlage 10 SGB VI
  1945-01-01:
    scalar: 1.0000
  1946-01-01:
    scalar: 1.0000
  1947-01-01:
    scalar: 1.0000
  1948-01-01:
    scalar: 1.0000
  1949-01-01:
    scalar: 1.0000
  1950-01-01:
    scalar: 0.9931
  1951-01-01:
    scalar: 1.0502
  1952-01-01:
    scalar: 1.0617
  1953-01-01:
    scalar: 1.0458
  1954-01-01:
    scalar: 1.0185
  1955-01-01:
    scalar: 1.0656
  1956-01-01:
    scalar: 1.1029
  1957-01-01:
    scalar: 1.1081
  1958-01-01:
    scalar: 1.0992
  1959-01-01:
    scalar: 1.0838
  1960-01-01:
    scalar: 1.1451
  1961-01-01:
    scalar: 1.2374
  1962-01-01:
    scalar: 1.3156
  1963-01-01:
    scalar: 1.3667
  1964-01-01:
    scalar: 1.4568
  1965-01-01:
    scalar: 1.5462
  1966-01-01:
    scalar: 1.6018
  1967-01-01:
    scalar: 1.5927
  1968-01-01:
    scalar: 1.6405
  1969-01-01:
    scalar: 1.7321
  1970-01-01:
    scalar: 1.8875
  1971-01-01:
    scalar: 2.0490
  1972-01-01:
    scalar: 2.1705
  1973-01-01:
    scalar: 2.3637
  1974-01-01:
    scalar: 2.5451
  1975-01-01:
    scalar: 2.6272
  1976-01-01:
    scalar: 2.7344
  1977-01-01:
    scalar: 2.8343
  1978-01-01:
    scalar: 2.8923
  1979-01-01:
    scalar: 2.9734
  1980-01-01:
    scalar: 3.1208
  1981-01-01:
    scalar: 3.1634
  1982-01-01:
    scalar: 3.2147
  1983-01-01:
    scalar: 3.2627
  1984-01-01:
    scalar: 3.2885
  1985-01-01:
    scalar: 3.3129
  1986-01-01:
    scalar: 3.2968
  1987-01-01:
    scalar: 3.2548
  1988-01-01:
    scalar: 3.2381
  1989-01-01:
    scalar: 3.2330
  1990-01-01:
    scalar: 3.0707
  1990-06-01:
    scalar: 2.3473
  1991-01-01:
    scalar: 1.7235
  1992-01-01:
    scalar: 1.4393
  1993-01-01:
    scalar: 1.3197
  1994-01-01:
    scalar: 1.2687
  1995-01-01:
    scalar: 1.2317
  1996-01-01:
    scalar: 1.2209
  1997-01-01:
    scalar: 1.2089
  1998-01-01:
    scalar: 1.2113
  1999-01-01:
    scalar: 1.2054
  2000-01-01:
    scalar: 1.2030
  2001-01-01:
    scalar: 1.2003
  2002-01-01:
    scalar: 1.1972
  2003-01-01:
    scalar: 1.1943
  2004-01-01:
    scalar: 1.1932
  2005-01-01:
    scalar: 1.1827
  2006-01-01:
    scalar: 1.1827
  2007-01-01:
    scalar: 1.1841
  2008-01-01:
    scalar: 1.1857
  2009-01-01:
    scalar: 1.1712
  2010-01-01:
    scalar: 1.1726
  2011-01-01:
    scalar: 1.1740
  2012-01-01:
    scalar: 1.1785
  2013-01-01:
    scalar: 1.1762
  2014-01-01:
    scalar: 1.1665
  2015-01-01:
    scalar: 1.1502
  2016-01-01:
    scalar: 1.1415
  2017-01-01:
    scalar: 1.1374
  2018-01-01:
    scalar: 1.1339
  2019-01-01:
    scalar: 1.0840
  2020-01-01:
    scalar: 1.0700
  2021-01-01:
    scalar: 1.0560
  2022-01-01:
    scalar: 1.0420
  2023-01-01:
    scalar: 1.0280
  2024-01-01:
    scalar: 1.0140

gesamtes_rentenvolumen:
  name:
    de: Rentenvolumen
    en: pension volume
  description:
    de: Gesamtvolumen der ausgezahlten Renten
    en: Total amount of paid pensions
  unit: Euro
  reference period: year
  1991-01-01:
    scalar: 117912000
  1992-01-01:
    scalar: 130901000
  1993-01-01:
    scalar: 141180000
  1994-01-01:
    scalar: 152798000
  1995-01-01:
    scalar: 162625000
  1996-01-01:
    scalar: 168955000
  1997-01-01:
    scalar: 174479000
  1998-01-01:
    scalar: 180323800
  1999-01-01:
    scalar: 184139000
  2000-01-01:
    scalar: 190198000
  2001-01-01:
    scalar: 195776000
  2002-01-01:
    scalar: 202355000
  2003-01-01:
    scalar: 207749000
  2004-01-01:
    scalar: 210522000
  2005-01-01:
    scalar: 211861000
  2006-01-01:
    scalar: 212421000
  2007-01-01:
    scalar: 213649000
  2008-01-01:
    scalar: 216182000
  2009-01-01:
    scalar: 220841000
  2010-01-01:
    scalar: 224352000
  2011-01-01:
    scalar: 225411000
  2012-01-01:
    scalar: 229231000
  2013-01-01:
    scalar: 232297000
  2014-01-01:
    scalar: 238991000
  2015-01-01:
    scalar: 249568000
  2016-01-01:
    scalar: 259345000
  2017-01-01:
    scalar: 286860000
  2018-01-01:
    scalar: 277102000
  2019-01-01:
    scalar: 291359000

rentenwert:
  name:
    de: Rentenwerte alte und neue Bundesländer
    en: Pension value old and new federal states
  description:
    de: Der aktuelle Rentenwert drückt den Betrag aus, der der monatlichen Rente für einen
        Entgeltpunkt entspricht.
    en: The current pension value expresses the amount of monthly pension paid for one Entgeltpunkt.
  unit: Euro
  reference: statistik-rente.de/drv,  § 68 SGB VI
  access_different_date: vorjahr
  1992-01-01:
    west: 21.19
    ost: 12.05
  1992-07-01:
    west: 21.80
    ost: 13.59
  1993-01-01:
    deviation_from: previous
    ost: 14.41
  1993-07-01:
    west: 22.75
    ost: 16.45
  1994-01-01:
    deviation_from: previous
    ost: 17.05
  1994-07-01:
    west: 23.52
    ost: 17.63
  1995-01-01:
    deviation_from: previous
    ost: 18.13
  1995-07-01:
    west: 23.64
    ost: 18.58
  1996-01-01:
    deviation_from: previous
    ost: 19.39
  1996-07-01:
    west: 23.86
    ost: 19.62
  1997-07-01:
    west: 24.26
    ost: 20.71
  1998-07-01:
    west: 24.36
    ost: 20.90
  1999-07-01:
    west: 24.69
    ost: 21.48
  2000-07-01:
    west: 24.84
    ost: 21.61
  2001-07-01:
    west: 25.31
    ost: 22.06
  2002-07-01:
    west: 25.86
    ost: 22.70
  2003-07-01:
    west: 26.13
    ost: 22.97
  2007-07-01:
    west: 26.27
    ost: 23.09
  2008-07-01:
    west: 26.56
    ost: 23.34
  2009-07-01:
    west: 27.2
    ost: 24.13
  2011-07-01:
    west: 27.47
    ost: 24.37
  2012-07-01:
    west: 28.07
    ost: 24.92
  2013-07-01:
    west: 28.14
    ost: 25.74
  2014-07-01:
    west: 28.61
    ost: 26.39
  2015-07-01:
    west: 29.21
    ost: 27.05
  2016-07-01:
    west: 30.45
    ost: 28.66
  2017-07-01:
    west: 31.03
    ost: 29.69
  2018-07-01:
    west: 32.03
    ost: 30.69
  2019-07-01:
    west: 33.05
    ost: 31.89
  2020-07-01:
    west: 34.19
    ost: 33.23
  2021-07-01:
    deviation_from: previous
    ost: 33.47

grundr_höchstwert:
  name:
    de: Höchstwert der Entgeltpunkte für Grundrente
    en: Maximum value of Entgeltpunkte for Grundrente
  description:
    de: Konstante zur Bestimmung des Höchstwerts der durchschnittlichen Entgeltpunkte
        und des Effekts eines weiteren Monats an Grundrentenzeiten auf Höchstwert.
    en: constant to determine Höchstwert of additional Entgeltpunkte and
        effect of an additional month of Grundrentenzeiten on Höchstwert.
  2021-01-01:
    base: 0.0334
    increment: 0.001389
    reference: § 76g Abs. 4 S. 3, 4 SGB VI

grundr_zugangsfaktor_max:
  name:
    de: Zugangsfaktor bei Grundrente
    en: Access factor for basic pension
  description:
    de: Der Zugangsfaktor für die Grundrente ist auf 1 begrenzt.
    en: The entry factor for the basic pension is capped at 1.
  reference: § 77 Abs. 2 SGB VI
  2021-01-01:
    scalar: 1

grundr_zeiten:
  name:
    de: Grundrentenzeiten
    en: Months needed for basic pension
  description:
    de: Minimal benötigte Grundrentenzeiten um zur Grundrente berechtigt zu sein und
        Zahl an Grundrentenzeiten ab der zusätzliche Monate an Grundrentenzeiten nicht berücksichtigt werden
    en: Minimal number of Grundrentenzeiten required to be entitled to Grundrente
        and maximum number of months that are considered for Grundrente.
  unit: Month
  2021-01-01:
    min: 396
    max: 420
    reference: § 76g Abs. 4 S. 5,6 / Abs. 1 S. 1 SGB VI

grundr_einkommensanr_single:
  name:
    de: Einkommensanrechnung Grundrente für Personen ohne verheiratetem Partner
    en: Crediting of income for basic pension for individuals without married partner
  description:
    de: Werte werden mit dem Rentenwert multipliziert,
        um Schwellen der Einkommensanrechnung des Grundrentenzuschlags zu ermitteln
    en: Values are multiplied with the Rentenwert to compute the thresholds
        of the income crediting rule of Grundrentenzuschlag
  reference: § 97a Abs. 4 S. 2, 4 SGB VI
  type: piecewise_linear
  2021-01-01:
    0:
      lower_threshold: -inf
      upper_threshold: 36.56
      rate_linear: 0
      intercept_at_lower_threshold: 0
    1:
      upper_threshold: 46.78
      rate_linear: 0.6
    2:
      upper_threshold: inf
      rate_linear: 1

grundr_einkommensanr_verheiratet:
  name:
    de: Einkommensanrechnung Grundrente für Personen mit verheiratetem Partner
    en: Crediting of income for basic pension for individuals with married partner
  description:
    de: Werte werden mit dem Rentenwert multipliziert,
        um Schwellen der Einkommensanrechnung des Grundrentenzuschlags zu ermitteln
    en: Values are multiplied with the Rentenwert to compute the thresholds
        of the income crediting rule of Grundrentenzuschlag
  reference: § 97a Abs. 4 S. 2, 4 SGB VI
  type: piecewise_linear
  2021-01-01:
    0:
      lower_threshold: -inf
      upper_threshold: 57.03
      rate_linear: 0
      intercept_at_lower_threshold: 0
    1:
      upper_threshold: 67.27
      rate_linear: 0.6
    2:
      upper_threshold: inf
      rate_linear: 1


grundr_faktor_bonus:
  name:
    de: Bonusfaktor aus Grundrente
    en: Bonus factor from basic pension
  description:
    de: Faktor mit dem die durch die Grundrente zusätzlich erhaltenen Entgeltpunkte multipliziert werden.
    en: The additional Entgeltpunkte from the basic pension are multiplied with this factor.
  unit: Factor
  2021-01-01:
    scalar: 0.875
    reference: §§ 76g Abs. 4 S. 3, 4 SGB VI

zugangsfaktor_veränderung_pro_jahr:
  name:
    de: Veränderung des Zugangsfaktors pro Jahr
    en: Change in Zugangsfaktor per year
  description:
    de: Faktor um den sich der Zugangsfaktor für die staatliche Rente erhöht/senkt für jedes Jahr,
        das länger/kürzer gearbeitet wird
    en: Factor with which the Zugangsfaktor / "access factor" for receiving the statutory pension is
        increased/ decreased for each month of less / more work
  unit: Factor
  reference period: year
  reference: §77 Abs. 2 Nr. 2 SGB VI
  2001-01-01:
    vorzeitiger_renteneintritt: 0.036
    späterer_renteneintritt: 0.06

regelaltersgrenze:
  name:
    de: Eintrittsalter für Regelaltersrente
<<<<<<< HEAD
    en: Entry age for receiving regelaltersrente - normal retirement age (NRA)
=======
    en: Entry age for receiving regelaltersrente (NRA)
>>>>>>> 055d801f
  description:
    de:
      Stückweise lineare Funktion, die die Regelaltersgrenze angibt, bei der das Individuum mit seinem vollen Rentenanspruch in Rente
      gehen kann. Geht die Person früher oder später in Rente, ist der Zugangsfaktor und damit der Rentenanspruch höher oder niedriger,
      wenn keine Ausnahmeregelungen erfüllt sind.
    en:
      Piecewise linear function returning the statutory normal retirement age ("regelaltersgrenze") at which the agent is allowed to get pensions without deductions.
      If the agent retires earlier or later, the Zugangsfaktor and therefore
      the pension claim is higher or lower, unless special conditions apply.
  reference: § 35 Satz 2 SGB VI
  note:
    de: >-
<<<<<<< HEAD
      Diese Funktion ist hier ab 2002 angegeben. Vor 2002 ist das Steuersystem nicht
      implementiert. Bis einschließlich Jahrgang 1946 ist NRA 65, danach steigt es bis Jahrgang 1964.
      Ab einschließlich Jahrgang 1964 gilt NRA 67. (todo jahrgänge vor 1946)
=======
      Diese Funktion ist hier ab 2002 angegeben. Analog zur implementierung des Steuersystems. Bis einschließlich Jahrgang 1946 ist NRA 65, danach steigt es bis Jahrgang 1964.
      Ab einschließlich Jahrgang 1964 gilt NRA 67.
>>>>>>> 055d801f
    en:
  type: piecewise_linear
  2002-01-01:
    0:
      lower_threshold: -inf
      upper_threshold: 1946
      rate_linear: 0
      intercept_at_lower_threshold: 65
    1:
      upper_threshold: 1958
      rate_linear: 0.083333333
    2:
      upper_threshold: 1964
      rate_linear: 0.16666666
    3:
<<<<<<< HEAD
      upper_threshold: inf
      rate_linear: 0

altersrente_für_frauen:
  name:
    de: Eintrittsalter für Altersrente für Frauen
    en: Entry age for receiving Altersrente für Frauen
  description:
    de:
      Stückweise lineare Funktion, die die Altersgrenzen angibt, ab denen Frauen geboren vor 1952 in rente gehen konnten.
    en:
      Piecewise linear function returning the age thresholds for retirement of women born before 1952.
  reference: § 237a SGB VI
  note:
    de: >-
      Frauen, die vor 1940 geboren wurden, konnten mit 60 abschlagsfrei in Rente gehen,
      nach einer Wartezeit von 15 Jahren und mit mindestens 10 Beitragsjahren ab dem Alter von 40.
      Ab 1940 wurde das Eintrittsalter sukzessive erhöhrt um einen Monat pro Geburtsmonat auf das Alter 65.
      Für Kohorten 1945-1951 beträgt es konstant 65. Für Kohorten ab 1952 ist es abgeschafft. Ab dort regelaltersgrenze implementiert.
    en:
      Women born before 1940 were able to retire at age 60 without deductions (required waiting period of 15 years and 10 years of
      contributions after age 40). The age threshold was increase by one month for each birthmonth up to age 65 for cohort 1945.
      Between cohort 1945 and 1951 the threshold remained constant.
      The special pension scheme for women was abolished for cohorts born afer 1952. regelaltersgrenze afterwards.
  type: piecewise_linear
  1980-01-01:
    0:
      lower_threshold: -inf
      upper_threshold: 1939.916667
      rate_linear: 0
      intercept_at_lower_threshold: 60
    1:
      upper_threshold: 1944.916666666
      rate_linear: 1
    2:
      upper_threshold: 1951.916666666 # constant 65
      rate_linear: 0
    3:
      upper_threshold: 1952.0000 # since 1952 abolished -  regelaltersgrenze applies - jump in theshold by 6 month
      rate_linear: 6
    4:
      upper_threshold: 1958
      rate_linear: 0.083333333
    5:
      upper_threshold: 1964
      rate_linear: 0.16666666
    6:
=======
>>>>>>> 055d801f
      upper_threshold: inf
      rate_linear: 0


rounding:
  ges_rente_m:
    1980-01-01:
      base: 0.01
      direction: nearest
      reference: §123 SGB VI Abs. 1
  ges_rente_vor_grundr_m:
    1980-01-01:
      base: 0.01
      direction: nearest
      reference: §123 SGB VI Abs. 1
  grundr_zuschlag_m:
    2021-01-01:
      base: 0.01
      direction: nearest
      reference: §123 SGB VI Abs. 1
  grundr_zuschlag_eink_m:
    2021-01-01:
      base: 0.01
      direction: nearest
      reference: §123 SGB VI Abs. 1
  grundr_zuschlag_vor_eink_anr_m:
    2021-01-01:
      base: 0.01
      direction: nearest
      reference: §123 SGB VI Abs. 1
  rente_vorj_vor_grundr_proxy_m:
    2021-01-01:
      base: 0.01
      direction: nearest
      reference: §123 SGB VI Abs. 1
  grundr_zuschlag_höchstwert_m:
    2021-01-01:
      base: 0.0001
      direction: nearest
      reference: §76g SGB VI Abs. 4 Nr. 4
  grundr_zuschlag_bonus_entgeltp:
    2021-01-01:
      base: 0.0001
      direction: nearest
      reference: §121 SGB VI Abs. 1<|MERGE_RESOLUTION|>--- conflicted
+++ resolved
@@ -726,11 +726,7 @@
 regelaltersgrenze:
   name:
     de: Eintrittsalter für Regelaltersrente
-<<<<<<< HEAD
     en: Entry age for receiving regelaltersrente - normal retirement age (NRA)
-=======
-    en: Entry age for receiving regelaltersrente (NRA)
->>>>>>> 055d801f
   description:
     de:
       Stückweise lineare Funktion, die die Regelaltersgrenze angibt, bei der das Individuum mit seinem vollen Rentenanspruch in Rente
@@ -743,14 +739,8 @@
   reference: § 35 Satz 2 SGB VI
   note:
     de: >-
-<<<<<<< HEAD
-      Diese Funktion ist hier ab 2002 angegeben. Vor 2002 ist das Steuersystem nicht
-      implementiert. Bis einschließlich Jahrgang 1946 ist NRA 65, danach steigt es bis Jahrgang 1964.
-      Ab einschließlich Jahrgang 1964 gilt NRA 67. (todo jahrgänge vor 1946)
-=======
       Diese Funktion ist hier ab 2002 angegeben. Analog zur implementierung des Steuersystems. Bis einschließlich Jahrgang 1946 ist NRA 65, danach steigt es bis Jahrgang 1964.
       Ab einschließlich Jahrgang 1964 gilt NRA 67.
->>>>>>> 055d801f
     en:
   type: piecewise_linear
   2002-01-01:
@@ -766,7 +756,6 @@
       upper_threshold: 1964
       rate_linear: 0.16666666
     3:
-<<<<<<< HEAD
       upper_threshold: inf
       rate_linear: 0
 
@@ -814,8 +803,6 @@
       upper_threshold: 1964
       rate_linear: 0.16666666
     6:
-=======
->>>>>>> 055d801f
       upper_threshold: inf
       rate_linear: 0
 
