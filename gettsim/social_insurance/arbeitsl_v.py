--- conflicted
+++ resolved
@@ -104,20 +104,13 @@
     Parameters
     ----------
     bruttolohn_m
-<<<<<<< HEAD
         See basic input variable :ref:`bruttolohn_m <bruttolohn_m>`.
-=======
-        See params documentation :ref:`soz_vers_beitr_params <soz_vers_beitr_params>`.
 
     reg_beschäftigt
         See :func:`reg_beschäftigt`.
->>>>>>> 426dc9a6
 
     ges_rentenv_beitr_bemess_grenze
         See :func:`ges_rentenv_beitr_bemess_grenze`.
-
-    regulär_beschäftigt
-        See :func:`regulär_beschäftigt`.
 
 
     Returns
